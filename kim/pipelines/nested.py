--- conflicted
+++ resolved
@@ -56,7 +56,7 @@
             nested_mapper = field.get_mapper(data=data)
             return nested_mapper.marshal(role=field.opts.role)
         else:
-            raise field.invalid('%s not found' % field.name)
+            raise field.invalid(error_type='not_found')
 
 
 def serialize_nested(field, data):
@@ -67,8 +67,6 @@
     return nested_mapper.serialize(role=field.opts.role)
 
 
-<<<<<<< HEAD
-=======
 def call_getter(field, data):
     """
     TODO add docstring
@@ -83,7 +81,6 @@
         return data
 
 
->>>>>>> 9befe533
 class NestedInput(Input):
 
     input_pipes = marshal_input_pipe
