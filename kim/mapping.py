--- conflicted
+++ resolved
@@ -200,7 +200,6 @@
         return field.serialize_value(value or field.default)
 
 
-<<<<<<< HEAD
 class ValidateOnlyIterator(MappingIterator):
 
     @classmethod
@@ -208,10 +207,7 @@
         pass
 
 
-def marshal(mapping, data):
-=======
 def marshal(mapping, data, **kwargs):
->>>>>>> 97150e99
     """`marshal` data to an expected output for a
     `mapping`
 
