--- conflicted
+++ resolved
@@ -232,14 +232,9 @@
 
         from .mapping import get_attribute
 
-<<<<<<< HEAD
-        errors = {}
-        for field in self.mapping.fields:
-            value = get_attribute(source_value, field.name)
-=======
         errors = defaultdict(list)
         for field in self.get_mapping().fields:
->>>>>>> aed0d12b
+            value = get_attribute(source_value, field.name)
             try:
                 field.validate_to(value)
             except ValidationError as e:
@@ -261,13 +256,12 @@
 
         from .mapping import get_attribute
 
-        errors = {}
-        for field in self.mapping.fields:
+        errors = defaultdict(list)
+        for field in self.get_mapping().fields:
             value = get_attribute(source_value, field.source)
             try:
                 field.validate_from(value)
             except ValidationError as e:
-                errors.setdefault(field.source, [])
                 errors[field.source].append(e.message)
 
         if errors:
