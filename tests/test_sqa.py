import pytest

from sqlalchemy import create_engine, Column, Integer, String, ForeignKey
from sqlalchemy.orm import sessionmaker, relationship
from sqlalchemy.ext.declarative import declarative_base

from kim.mapper import Mapper, MappingInvalid
from kim import field


Base = declarative_base()
DBSession = sessionmaker()


class User(Base):

    __tablename__ = 'users'

    id = Column(Integer, primary_key=True)
    name = Column(String)
    fullname = Column(String)
    password = Column(String)


class Post(Base):

    __tablename__ = 'posts'

    id = Column(Integer, primary_key=True)
    title = Column(String)
    user_id = Column(Integer, ForeignKey('users.id'), nullable=False)

    user = relationship(User)


@pytest.fixture(scope='session')
def connection(request):
    engine = create_engine('sqlite://')
    Base.metadata.create_all(engine)
    connection = engine.connect()

    DBSession.configure(bind=connection)
    Base.metadata.bind = engine
    request.addfinalizer(Base.metadata.drop_all)
    return connection


@pytest.fixture
def db_session(request, connection):
    trans = connection.begin()
    request.addfinalizer(trans.rollback)

    return DBSession()


<<<<<<< HEAD
def test_marshal_nested_mapper_allow_create(db_session):
=======
@pytest.fixture
def mappers(request):

    class __Mappers(object):
        pass

    mappers = __Mappers()
>>>>>>> 0f619c86

    class UserMapper(Mapper):

        __type__ = User

        id = field.Integer(read_only=True)
        name = field.String()

    class PostMapper(Mapper):

        __type__ = Post

        title = field.String()
        user = field.Nested('UserMapper', required=True, allow_create=True)

    mappers.UserMapper = UserMapper
    mappers.PostMapper = PostMapper

    return mappers


def test_marshal_nested_mapper(db_session, mappers):

    data = {
        'id': 2,
        'title': 'my post',
        'user': {
            'id': 1,
            'name': 'mike',
        }
    }
    mapper = mappers.PostMapper(data=data)
    obj = mapper.marshal()

    assert isinstance(obj, Post)
    assert obj.title == 'my post'
    assert isinstance(obj.user, User)


def test_serializer_nested_mapper(db_session, mappers):

    data = {
        'id': 2,
        'title': 'my post',
        'user': {
            'id': 1,
            'name': 'mike',
        }
    }
    mapper = mappers.PostMapper(data=data)
    obj = mapper.marshal()

    assert isinstance(obj, Post)
    assert obj.title == 'my post'
    assert isinstance(obj.user, User)


def test_marshal_nested_mapper_defaults(db_session):

    class UserMapper(Mapper):

        __type__ = User

        id = field.Integer(read_only=True)
        name = field.String()

    def getter(field, data):
        return db_session.query(User).get(data['id'])

    class PostMapper(Mapper):

        __type__ = Post

        title = field.String()
        user = field.Nested('UserMapper', required=True, getter=getter)

    data = {
        'id': 2,
        'title': 'my post',
        'user': {
            'id': 1,
            'name': 'should be ignored',
        }
    }
    user = User(id=1, name='mike')
    instance = Post(title='my post', user=user)

    db_session.add(instance)
    db_session.flush()

    mapper = PostMapper(data=data, obj=instance)
    obj = mapper.marshal()

    assert obj.user == user
    assert obj.user.name == 'mike'


def test_marshal_nested_mapper_defaults_not_found(db_session):

    class UserMapper(Mapper):

        __type__ = User

        id = field.Integer(read_only=True)
        name = field.String()

    def getter(field, data):
        return db_session.query(User).get(data['id'])

    class PostMapper(Mapper):

        __type__ = Post

        title = field.String()
        user = field.Nested('UserMapper', required=True, getter=getter)

    data = {
        'id': 2,
        'title': 'my post',
        'user': {
            'id': 1,
            'name': 'should be ignored',
        }
    }

    mapper = PostMapper(data=data)

    with pytest.raises(MappingInvalid):
        mapper.marshal()

    assert mapper.errors == {'user': 'user not found'}


def test_marshal_nested_mapper_allow_updates(db_session):

    class UserMapper(Mapper):

        __type__ = User

        id = field.Integer(read_only=True)
        name = field.String()

    def getter(field, data):
        return db_session.query(User).get(data['id'])

    class PostMapper(Mapper):

        __type__ = Post

        title = field.String()
        user = field.Nested('UserMapper', required=True, getter=getter,
                            allow_updates=True)

    data = {
        'id': 2,
        'title': 'my post',
        'user': {
            'id': 1,
            'name': 'new name',
        }
    }
    user = User(id=1, name='mike')
    instance = Post(title='my post', user=user)

    db_session.add(instance)
    db_session.flush()

    mapper = PostMapper(data=data, obj=instance)
    obj = mapper.marshal()

    assert obj.user == user
    assert obj.user.name == 'new name'


def test_marshal_nested_mapper_allow_updates_in_place(db_session):

    class UserMapper(Mapper):

        __type__ = User

        name = field.String()

    def getter(field, data):
        return db_session.query(User).get(data['id'])

    class PostMapper(Mapper):

        __type__ = Post

        title = field.String()
        user = field.Nested('UserMapper', required=True,
                            allow_updates_in_place=True)

    data = {
        'id': 2,
        'title': 'my post',
        'user': {
            'name': 'new name',
        }
    }
    user = User(id=1, name='mike')
    instance = Post(title='my post', user=user)

    db_session.add(instance)
    db_session.flush()

    mapper = PostMapper(data=data, obj=instance)
    obj = mapper.marshal()

    assert obj.user == user
    assert obj.user.name == 'new name'<|MERGE_RESOLUTION|>--- conflicted
+++ resolved
@@ -10,6 +10,32 @@
 
 Base = declarative_base()
 DBSession = sessionmaker()
+
+
+@pytest.fixture
+def mappers(request):
+
+    class __Mappers(object):
+        pass
+
+    class UserMapper(Mapper):
+
+        __type__ = User
+
+        id = field.Integer(read_only=True)
+        name = field.String()
+
+    class PostMapper(Mapper):
+
+        __type__ = Post
+
+        title = field.String()
+        user = field.Nested('UserMapper', required=True, allow_create=True)
+
+    mappers = __Mappers()
+    mappers.UserMapper = UserMapper
+    mappers.PostMapper = PostMapper
+    return mappers
 
 
 class User(Base):
@@ -53,17 +79,7 @@
     return DBSession()
 
 
-<<<<<<< HEAD
 def test_marshal_nested_mapper_allow_create(db_session):
-=======
-@pytest.fixture
-def mappers(request):
-
-    class __Mappers(object):
-        pass
-
-    mappers = __Mappers()
->>>>>>> 0f619c86
 
     class UserMapper(Mapper):
 
